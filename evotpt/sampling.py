--- conflicted
+++ resolved
@@ -2,11 +2,7 @@
 
 # Author: Leander Goldbach
 
-<<<<<<< HEAD
-# master
-=======
 # rearrange branch
->>>>>>> 75c7ae32
 
 # -------------------------------------------------------------------------
 # OUTSIDE IMPORTS
